import adcc
import numpy as np
import pytest
from adcc.Excitation import Excitation
from adcc.misc import assert_allclose_signfix
from respondo.polarizability import (
    complex_polarizability,
    real_polarizability,
    static_polarizability,
)
from respondo.rixs import rixs
from respondo.tpa import tpa_resonant
from scipy.constants import physical_constants

<<<<<<< HEAD
from responsefun.testdata.static_data import xyz
from responsefun.testdata import cache
from responsefun.symbols_and_labels import (
    O, f, gamma, n, m, p, k,
    op_a, op_b, op_c, op_d,
    nabla_a, nabla_b, 
    w_f, w_n, w_m, w_p, w_k, w, w_o, w_1, w_2, w_3,
=======
from responsefun.evaluate_property import (
    evaluate_property_isr,
    evaluate_property_sos,
    evaluate_property_sos_fast,
>>>>>>> 476cb665
)
from responsefun.SumOverStates import TransitionMoment
from responsefun.symbols_and_labels import (
    O,
    f,
    gamma,
    k,
    m,
    n,
    op_a,
    op_b,
    op_c,
    op_d,
    p,
    w,
    w_1,
    w_2,
    w_3,
    w_f,
    w_k,
    w_m,
    w_n,
    w_o,
    w_p,
)
from responsefun.testdata import cache
from responsefun.testdata.static_data import xyz

Hartree = physical_constants["hartree-electron volt relationship"][0]


def run_scf(molecule, basis, backend="pyscf"):
    scfres = adcc.backends.run_hf(
        backend,
        xyz=xyz[molecule],
        basis=basis,
    )
    return scfres


case_list = [(c,) for c in cache.cases]
SOS_expressions = {
<<<<<<< HEAD
    "alpha": ((
        TransitionMoment(O, op_a, n) * TransitionMoment(n, op_b, O) / (w_n - w)
        + TransitionMoment(O, op_b, n) * TransitionMoment(n, op_a, O) / (w_n + w)
    ), None),
    "alpha_complex": ((
        TransitionMoment(O, op_a, n) * TransitionMoment(n, op_b, O) / (w_n - w - 1j*gamma)
        + TransitionMoment(O, op_b, n) * TransitionMoment(n, op_a, O) / (w_n + w + 1j*gamma)
    ), None),
    "rixs_short": ((
        TransitionMoment(f, op_a, n) * TransitionMoment(n, op_b, O) / (w_n - w - 1j*gamma)
    ), None),
    "rixs": ((
        TransitionMoment(f, op_a, n) * TransitionMoment(n, op_b, O) / (w_n - w - 1j*gamma)
        + TransitionMoment(f, op_b, n) * TransitionMoment(n, op_a, O) / (w_n + w - w_f + 1j*gamma)
    ), None),
    "tpa_resonant": ((
        TransitionMoment(O, op_a, n) * TransitionMoment(n, op_b, f) / (w_n - (w_f/2))
        + TransitionMoment(O, op_b, n) * TransitionMoment(n, op_a, f) / (w_n - (w_f/2))
    ), None),
    #velocity gauge
    "alpha_vel_a": ((
        TransitionMoment(O, nabla_a, n) * TransitionMoment(n, op_b, O) / (w_n - w)
        + TransitionMoment(O, op_b, n) * TransitionMoment(n, nabla_a, O) / (w_n + w)
    ), None),
    "alpha_vel_b": ((
        TransitionMoment(O, op_a, n) * TransitionMoment(n, nabla_b, O) / (w_n - w)
        + TransitionMoment(O, nabla_b, n) * TransitionMoment(n, op_a, O) / (w_n + w)
    ), None),
    "alpha_vel_ab": ((
        TransitionMoment(O, nabla_a, n) * TransitionMoment(n, nabla_b, O) / (w_n - w)
        + TransitionMoment(O, nabla_b, n) * TransitionMoment(n, nabla_a, O) / (w_n + w)
    ), None),
    "beta": ((
        TransitionMoment(O, op_a, n) * TransitionMoment(n, op_b, k)
        * TransitionMoment(k, op_c, O) / ((w_n - w_o) * (w_k - w_2))
    ), [(op_a, -w_o), (op_b, w_1), (op_c, w_2)]),
    "beta_complex": ((
        TransitionMoment(O, op_a, n) * TransitionMoment(n, op_b, k) * TransitionMoment(k, op_c, O)
        / ((w_n - w_o - 1j*gamma) * (w_k - w_2 - 1j*gamma))
    ), [(op_a, -w_o-1j*gamma), (op_b, w_1+1j*gamma), (op_c, w_2+1j*gamma)]),
    "gamma": ((
        TransitionMoment(O, op_a, n) * TransitionMoment(n, op_b, m)
        * TransitionMoment(m, op_c, p) * TransitionMoment(p, op_d, O)
        / ((w_n - w_o) * (w_m - w_2 - w_3) * (w_p - w_3))
    ), [(op_a, -w_o), (op_b, w_1), (op_c, w_2), (op_d, w_3)]),
    "gamma_extra_terms_1": ((
        TransitionMoment(O, op_a, n) * TransitionMoment(n, op_b, O)
        * TransitionMoment(O, op_c, m) * TransitionMoment(m, op_d, O)
        / ((w_n - w_o) * (w_m - w_3) * (w_m + w_2))
    ), [(op_a, -w_o), (op_b, w_1), (op_c, w_2), (op_d, w_3)]),
    "gamma_extra_terms_2": ((
        TransitionMoment(O, op_a, n) * TransitionMoment(n, op_b, O)
        * TransitionMoment(O, op_c, m) * TransitionMoment(m, op_d, O)
        / ((w_n - w_o) * (-w_2 - w_3) * (w_m - w_3))
    ), [(op_a, -w_o), (op_b, w_1), (op_c, w_2), (op_d, w_3)])
=======
    "alpha": (
        (
            TransitionMoment(O, op_a, n) * TransitionMoment(n, op_b, O) / (w_n - w)
            + TransitionMoment(O, op_b, n) * TransitionMoment(n, op_a, O) / (w_n + w)
        ),
        None,
    ),
    "alpha_complex": (
        (
            TransitionMoment(O, op_a, n) * TransitionMoment(n, op_b, O) / (w_n - w - 1j * gamma)
            + TransitionMoment(O, op_b, n) * TransitionMoment(n, op_a, O) / (w_n + w + 1j * gamma)
        ),
        None,
    ),
    "rixs_short": (
        (TransitionMoment(f, op_a, n) * TransitionMoment(n, op_b, O) / (w_n - w - 1j * gamma)),
        None,
    ),
    "rixs": (
        (
            TransitionMoment(f, op_a, n) * TransitionMoment(n, op_b, O) / (w_n - w - 1j * gamma)
            + TransitionMoment(f, op_b, n)
            * TransitionMoment(n, op_a, O)
            / (w_n + w - w_f + 1j * gamma)
        ),
        None,
    ),
    "tpa_resonant": (
        (
            TransitionMoment(O, op_a, n) * TransitionMoment(n, op_b, f) / (w_n - (w_f / 2))
            + TransitionMoment(O, op_b, n) * TransitionMoment(n, op_a, f) / (w_n - (w_f / 2))
        ),
        None,
    ),
    "beta": (
        (
            TransitionMoment(O, op_a, n)
            * TransitionMoment(n, op_b, k)
            * TransitionMoment(k, op_c, O)
            / ((w_n - w_o) * (w_k - w_2))
        ),
        [(op_a, -w_o), (op_b, w_1), (op_c, w_2)],
    ),
    "beta_complex": (
        (
            TransitionMoment(O, op_a, n)
            * TransitionMoment(n, op_b, k)
            * TransitionMoment(k, op_c, O)
            / ((w_n - w_o - 1j * gamma) * (w_k - w_2 - 1j * gamma))
        ),
        [(op_a, -w_o - 1j * gamma), (op_b, w_1 + 1j * gamma), (op_c, w_2 + 1j * gamma)],
    ),
    "gamma": (
        (
            TransitionMoment(O, op_a, n)
            * TransitionMoment(n, op_b, m)
            * TransitionMoment(m, op_c, p)
            * TransitionMoment(p, op_d, O)
            / ((w_n - w_o) * (w_m - w_2 - w_3) * (w_p - w_3))
        ),
        [(op_a, -w_o), (op_b, w_1), (op_c, w_2), (op_d, w_3)],
    ),
    "gamma_extra_terms_1": (
        (
            TransitionMoment(O, op_a, n)
            * TransitionMoment(n, op_b, O)
            * TransitionMoment(O, op_c, m)
            * TransitionMoment(m, op_d, O)
            / ((w_n - w_o) * (w_m - w_3) * (w_m + w_2))
        ),
        [(op_a, -w_o), (op_b, w_1), (op_c, w_2), (op_d, w_3)],
    ),
    "gamma_extra_terms_2": (
        (
            TransitionMoment(O, op_a, n)
            * TransitionMoment(n, op_b, O)
            * TransitionMoment(O, op_c, m)
            * TransitionMoment(m, op_d, O)
            / ((w_n - w_o) * (-w_2 - w_3) * (w_m - w_3))
        ),
        [(op_a, -w_o), (op_b, w_1), (op_c, w_2), (op_d, w_3)],
    ),
>>>>>>> 476cb665
}


@pytest.mark.parametrize("case", cache.cases)
class TestIsrAgainstRespondo:
    def test_static_polarizability(self, case):
        molecule, basis, method = case.split("_")
        scfres = run_scf(molecule, basis)
        refstate = adcc.ReferenceState(scfres)
        alpha_ref = static_polarizability(refstate, method=method)

        state = adcc.run_adc(refstate, method=method, n_singlets=5)
        alpha_expr = SOS_expressions["alpha"][0]
        alpha = evaluate_property_isr(state, alpha_expr, [n], (w, 0.0), symmetric=True)
        np.testing.assert_allclose(alpha, alpha_ref, atol=1e-7)

    def test_real_polarizability(self, case):
        molecule, basis, method = case.split("_")
        scfres = run_scf(molecule, basis)
        refstate = adcc.ReferenceState(scfres)
        omega = 0.05
        alpha_ref = real_polarizability(refstate, method=method, omega=omega)

        state = adcc.run_adc(refstate, method=method, n_singlets=5)
        alpha_expr = SOS_expressions["alpha_complex"][0]
        alpha = evaluate_property_isr(state, alpha_expr, [n], (w, omega), symmetric=True)
        np.testing.assert_allclose(alpha, alpha_ref, atol=1e-7)

    def test_complex_polarizability(self, case):
        molecule, basis, method = case.split("_")
        scfres = run_scf(molecule, basis)
        refstate = adcc.ReferenceState(scfres)
        omega = 0.05
        gamma_val = 0.124 / Hartree
        alpha_ref = complex_polarizability(refstate, method=method, omega=omega, gamma=gamma_val)

        state = adcc.run_adc(refstate, method=method, n_singlets=5)
        alpha_expr = SOS_expressions["alpha_complex"][0]
        alpha = evaluate_property_isr(state, alpha_expr, [n], (w, omega), gamma_val, symmetric=True)
        np.testing.assert_allclose(alpha, alpha_ref, atol=1e-7)

    def test_rixs_short(self, case):
        molecule, basis, method = case.split("_")
        scfres = run_scf(molecule, basis)
        refstate = adcc.ReferenceState(scfres)
        state = adcc.run_adc(refstate, method=method, n_singlets=5)
        omega = 0.05
        gamma_val = 0.124 / Hartree
        rixs_expr = SOS_expressions["rixs_short"][0]

        for ee in state.excitations:
            final_state = ee.index
            excited_state = Excitation(state, final_state, method)

            rixs_ref = rixs(excited_state, omega, gamma_val)
            rixs_short = evaluate_property_isr(
                state, rixs_expr, [n], (w, omega), gamma_val, final_state=(f, final_state)
            )
            np.testing.assert_allclose(
                rixs_short, rixs_ref[1], atol=1e-7, err_msg="final_state = {}".format(final_state)
            )

    def test_rixs(self, case):
        molecule, basis, method = case.split("_")
        scfres = run_scf(molecule, basis)
        refstate = adcc.ReferenceState(scfres)
        state = adcc.run_adc(refstate, method=method, n_singlets=5)
        omega = 0.05
        gamma_val = 0.124 / Hartree
        rixs_expr = SOS_expressions["rixs"][0]

        for ee in state.excitations:
            final_state = ee.index
            excited_state = Excitation(state, final_state, method)

            rixs_ref = rixs(excited_state, omega, gamma_val, rotating_wave=False)
            rixs_tens = evaluate_property_isr(
                state, rixs_expr, [n], (w, omega), gamma_val, final_state=(f, final_state)
            )
            np.testing.assert_allclose(
                rixs_tens, rixs_ref[1], atol=1e-7, err_msg="final_state = {}".format(final_state)
            )

    def test_tpa_resonant(self, case):
        molecule, basis, method = case.split("_")
        scfres = run_scf(molecule, basis)
        refstate = adcc.ReferenceState(scfres)
        state = adcc.run_adc(refstate, method=method, n_singlets=5)
        tpa_expr = SOS_expressions["tpa_resonant"][0]

        for ee in state.excitations:
            final_state = ee.index
            excited_state = Excitation(state, final_state, method)

            tpa_ref = tpa_resonant(excited_state)
            tpa = evaluate_property_isr(state, tpa_expr, [n], final_state=(f, final_state))
            np.testing.assert_allclose(
                tpa, tpa_ref[1], atol=1e-7, err_msg="final_state = {}".format(final_state)
            )


@pytest.mark.parametrize("case", [case for case in cache.cases if case in cache.data_fulldiag])
class TestIsrAgainstSos:
    def test_polarizability(self, case):
        molecule, basis, method = case.split("_")
        scfres = run_scf(molecule, basis)
        refstate = adcc.ReferenceState(scfres)
        alpha_expr = SOS_expressions["alpha_complex"][0]
        gamma_val = 0.124 / Hartree
        # static, real and complex polarizability
        value_list = [((w, 0.0), 0.0), ((w, 0.05), 0.0), ((w, 0.03), gamma_val)]
        mock_state = cache.data_fulldiag[case]
        state = adcc.run_adc(refstate, method=method, n_singlets=5)

        for tup in value_list:
            alpha_sos = evaluate_property_sos(
                mock_state, alpha_expr, [n], tup[0], tup[1], symmetric=True
            )
            alpha_isr = evaluate_property_isr(
                state, alpha_expr, [n], tup[0], tup[1], symmetric=True
            )
            np.testing.assert_allclose(
                alpha_isr,
                alpha_sos,
                atol=1e-7,
                err_msg="w = {}, gamma = {}".format(tup[0][1], tup[1]),
            )

    def test_rixs_short(self, case):
        molecule, basis, method = case.split("_")
        scfres = run_scf(molecule, basis)
        refstate = adcc.ReferenceState(scfres)
        rixs_expr = SOS_expressions["rixs_short"][0]
        gamma_val = 0.124 / Hartree
        value_list = [((w, 0.0), 0.0), ((w, 0.05), 0.0), ((w, 1), 0), ((w, 0.03), gamma_val)]
        mock_state = cache.data_fulldiag[case]
        state = adcc.run_adc(refstate, method=method, n_singlets=5)

        for tup in value_list:
            for ee in state.excitations:
                final_state = ee.index
                if tup[0][1] == 0.0 and tup[1] == 0.0:
                    with pytest.raises(ZeroDivisionError):
                        evaluate_property_sos(
                            mock_state, rixs_expr, [n], tup[0], tup[1], final_state=(f, final_state)
                        )
                    with pytest.raises(ZeroDivisionError):
                        evaluate_property_isr(
                            state, rixs_expr, [n], tup[0], tup[1], final_state=(f, final_state)
                        )
                else:
                    rixs_sos = evaluate_property_sos(
                        mock_state, rixs_expr, [n], tup[0], tup[1], final_state=(f, final_state)
                    )
                    rixs_isr = evaluate_property_isr(
                        state, rixs_expr, [n], tup[0], tup[1], final_state=(f, final_state)
                    )
                    err_msg = "w = {}, gamma = {}, final_state = {}".format(
                        tup[0][1], tup[1], final_state
                    )
                    assert_allclose_signfix(rixs_isr, rixs_sos, atol=1e-7, err_msg=err_msg)

    def test_rixs(self, case):
        molecule, basis, method = case.split("_")
        scfres = run_scf(molecule, basis)
        refstate = adcc.ReferenceState(scfres)
        rixs_expr = SOS_expressions["rixs"][0]
        omega = (w, 0.05)
        gamma_val = 0.124 / Hartree
        final_state = 2
        mock_state = cache.data_fulldiag[case]
        state = adcc.run_adc(refstate, method=method, n_singlets=5)

        rixs_sos = evaluate_property_sos(
            mock_state, rixs_expr, [n], omega, gamma_val, final_state=(f, final_state)
        )
        rixs_isr = evaluate_property_isr(
            state, rixs_expr, [n], omega, gamma_val, final_state=(f, final_state)
        )
        assert_allclose_signfix(rixs_isr, rixs_sos, atol=1e-7)

    def test_tpa_resonant(self, case):
        molecule, basis, method = case.split("_")
        scfres = run_scf(molecule, basis)
        refstate = adcc.ReferenceState(scfres)
        tpa_expr = SOS_expressions["tpa_resonant"][0]
        final_state = 2
        mock_state = cache.data_fulldiag[case]
        state = adcc.run_adc(refstate, method=method, n_singlets=5)

        tpa_sos = evaluate_property_sos(mock_state, tpa_expr, [n], final_state=(f, final_state))
        tpa_isr = evaluate_property_isr(state, tpa_expr, [n], final_state=(f, final_state))

        assert_allclose_signfix(tpa_isr, tpa_sos, atol=1e-7)

<<<<<<< HEAD
        # specify frequency that is not included in the SOS expression
        self.assertRaises(
                ValueError, evaluate_property_sos,
                mock_state, tpa_expr, [n], (w, 0.05), final_state=(f, final_state)
        )
        self.assertRaises(
                ValueError, evaluate_property_isr,
                state, tpa_expr, [n], (w, 0.05), final_state=(f, final_state)
        )

    def template_alpha_vel_a (self, case):
        molecule, basis, method = case.split("_")
        scfres = run_scf(molecule, basis)
        refstate = adcc.ReferenceState(scfres)
        vel_a_expr = SOS_expressions["alpha_vel_a"][0]
        mock_state = cache.data_fulldiag[case]
        state = adcc.run_adc(refstate, method=method, n_singlets=5)
        value_list = [(w, 0.0), (w, 0.05), (w, 0.03)]

        for freq in value_list:
            vel_a_sos = evaluate_property_sos(mock_state, vel_a_expr, [n], freq)
            vel_a_isr = evaluate_property_isr(state, vel_a_expr, [n], freq)

        assert_allclose_signfix(vel_a_isr, vel_a_sos, atol=1e-7)

        # # mistakenly specify final state
        # self.assertRaises(
        #         ValueError, evaluate_property_sos,
        #         mock_state, vel_a_expr, [n], (w, 0.0), 0.0, final_state=(f, 2)
        # )
        # self.assertRaises(
        #         ValueError, evaluate_property_isr,
        #         state, vel_a_expr, [n], (w, 0.0), 0.0, final_state=(f, 2)
        # )

    def template_alpha_vel_b (self, case):
        molecule, basis, method = case.split("_")
        scfres = run_scf(molecule, basis)
        refstate = adcc.ReferenceState(scfres)
        vel_b_expr = SOS_expressions["alpha_vel_b"][0]
        mock_state = cache.data_fulldiag[case]
        state = adcc.run_adc(refstate, method=method, n_singlets=5)
        value_list = [(w, 0.0), (w, 0.05), (w, 0.03)]

        for freq in value_list:
            vel_b_sos = evaluate_property_sos(mock_state, vel_b_expr, [n], freq)
            vel_b_isr = evaluate_property_isr(state, vel_b_expr, [n], freq)

        assert_allclose_signfix(vel_b_isr, vel_b_sos, atol=1e-7)

        # # mistakenly specify final state
        # self.assertRaises(
        #         ValueError, evaluate_property_sos,
        #         mock_state, vel_b_expr, [n], (w, 0.0), 0.0, final_state=(f, 2)
        # )
        # self.assertRaises(
        #         ValueError, evaluate_property_isr,
        #         state, vel_b_expr, [n], (w, 0.0), 0.0, final_state=(f, 2)
        # )

    def template_alpha_vel_ab (self, case):
        molecule, basis, method = case.split("_")
        scfres = run_scf(molecule, basis)
        refstate = adcc.ReferenceState(scfres)
        vel_ab_expr = SOS_expressions["alpha_vel_ab"][0]
        mock_state = cache.data_fulldiag[case]
        state = adcc.run_adc(refstate, method=method, n_singlets=5)
        value_list = [(w, 0.0), (w, 0.05), (w, 0.03)]

        for freq in value_list:
            vel_ab_sos = evaluate_property_sos(mock_state, vel_ab_expr, [n], freq)
            vel_ab_isr = evaluate_property_isr(state, vel_ab_expr, [n], freq)

        assert_allclose_signfix(vel_ab_isr, vel_ab_sos, atol=1e-7)

        # # mistakenly specify final state
        # self.assertRaises(
        #         ValueError, evaluate_property_sos,
        #         mock_state, vel_ab_expr, [n], (w, 0.0), 0.0, final_state=(f, 2)
        # )
        # self.assertRaises(
        #         ValueError, evaluate_property_isr,
        #         state, vel_ab_expr, [n], (w, 0.0), 0.0, final_state=(f, 2)
        # )

#    def template_first_hyperpolarizability(self, case):
#        molecule, basis, method = case.split("_")
#        scfres = run_scf(molecule, basis)
#        refstate = adcc.ReferenceState(scfres)
#        beta_expr = SOS_expressions["beta"][0]
#        perm_pairs = SOS_expressions["beta"][1]
#        omega_list = [
#                [(w_o, w_1+w_2), (w_1, 0.0), (w_2, 0.0)],
#                [(w_o, w_1+w_2), (w_1, 0.05), (w_2, 0.05)],
#                [(w_o, w_1+w_2), (w_1, -0.05), (w_2, 0.05)],
#                [(w_o, w_1+w_2), (w_1, 0.04), (w_2, 0.06)]
#        ]
#        mock_state = cache.data_fulldiag[case]
#        state = adcc.run_adc(refstate, method=method, n_singlets=5)
#
#        for omegas in omega_list:
#            beta_sos = evaluate_property_sos(mock_state, beta_expr, [n, k], omegas, perm_pairs=perm_pairs)
#            beta_isr = evaluate_property_isr(state, beta_expr, [n, k], omegas, perm_pairs=perm_pairs)
#            np.testing.assert_allclose(beta_isr, beta_sos, atol=1e-7)#,
#                                       err_msg="w = {}, gamma = {}".format(tup[0][1], tup[1]))


@expand_test_templates(case_list)
class TestIsrAgainstSosFast(unittest.TestCase):
    def template_polarizability(self, case):
=======
    # def test_first_hyperpolarizability(self, case):
    #     molecule, basis, method = case.split("_")
    #     scfres = run_scf(molecule, basis)
    #     refstate = adcc.ReferenceState(scfres)
    #     beta_expr = SOS_expressions["beta"][0]
    #     perm_pairs = SOS_expressions["beta"][1]
    #     omega_list = [
    #         [(w_o, w_1 + w_2), (w_1, 0.0), (w_2, 0.0)],
    #         [(w_o, w_1 + w_2), (w_1, 0.05), (w_2, 0.05)],
    #         [(w_o, w_1 + w_2), (w_1, -0.05), (w_2, 0.05)],
    #         [(w_o, w_1 + w_2), (w_1, 0.04), (w_2, 0.06)],
    #     ]
    #     mock_state = cache.data_fulldiag[case]
    #     state = adcc.run_adc(refstate, method=method, n_singlets=5)

    #     for omegas in omega_list:
    #         beta_sos = evaluate_property_sos(
    #             mock_state, beta_expr, [n, k], omegas, perm_pairs=perm_pairs
    #         )
    #         beta_isr = evaluate_property_isr(
    #             state, beta_expr, [n, k], omegas, perm_pairs=perm_pairs
    #         )
    #         np.testing.assert_allclose(
    #             beta_isr,
    #             beta_sos,
    #             atol=1e-7,
    #             err_msg="w = {}, gamma = {}".format(tup[0][1], tup[1]),
    #         )


@pytest.mark.parametrize("case", [case for case in cache.cases if case in cache.data_fulldiag])
class TestIsrAgainstSosFast:
    def test_polarizability(self, case):
>>>>>>> 476cb665
        molecule, basis, method = case.split("_")
        scfres = run_scf(molecule, basis)
        refstate = adcc.ReferenceState(scfres)
        alpha_expr = SOS_expressions["alpha_complex"][0]
        gamma_val = 0.124 / Hartree
        # static, real and complex polarizability
        value_list = [((w, 0.0), 0.0), ((w, 0.05), 0.0), ((w, 0.03), gamma_val)]
        mock_state = cache.data_fulldiag[case]
        state = adcc.run_adc(refstate, method=method, n_singlets=5)

        for tup in value_list:
            alpha_sos = evaluate_property_sos_fast(mock_state, alpha_expr, [n], tup[0], tup[1])
            alpha_isr = evaluate_property_isr(
                state, alpha_expr, [n], tup[0], tup[1], symmetric=True
            )
            np.testing.assert_allclose(
                alpha_isr,
                alpha_sos,
                atol=1e-7,
                err_msg="w = {}, gamma = {}".format(tup[0][1], tup[1]),
            )

    def test_rixs_short(self, case):
        molecule, basis, method = case.split("_")
        scfres = run_scf(molecule, basis)
        refstate = adcc.ReferenceState(scfres)
        rixs_expr = SOS_expressions["rixs_short"][0]
        gamma_val = 0.124 / Hartree
        value_list = [((w, 0.0), 0.0), ((w, 0.05), 0.0), ((w, 1), 0), ((w, 0.03), gamma_val)]
        mock_state = cache.data_fulldiag[case]
        state = adcc.run_adc(refstate, method=method, n_singlets=5)

        for tup in value_list:
            for ee in state.excitations:
                final_state = ee.index
                if tup[0][1] == 0.0 and tup[1] == 0.0:
                    with pytest.raises(ZeroDivisionError):
                        evaluate_property_sos_fast(
                            mock_state, rixs_expr, [n], tup[0], tup[1], final_state=(f, final_state)
                        )
                    with pytest.raises(ZeroDivisionError):
                        evaluate_property_isr(
                            state, rixs_expr, [n], tup[0], tup[1], final_state=(f, final_state)
                        )
                else:
                    rixs_sos = evaluate_property_sos_fast(
                        mock_state, rixs_expr, [n], tup[0], tup[1], final_state=(f, final_state)
                    )
                    rixs_isr = evaluate_property_isr(
                        state, rixs_expr, [n], tup[0], tup[1], final_state=(f, final_state)
                    )
                    err_msg = "w = {}, gamma = {}, final_state = {}".format(
                        tup[0][1], tup[1], final_state
                    )
                    assert_allclose_signfix(rixs_isr, rixs_sos, atol=1e-7, err_msg=err_msg)

    def test_rixs(self, case):
        molecule, basis, method = case.split("_")
        scfres = run_scf(molecule, basis)
        refstate = adcc.ReferenceState(scfres)
        rixs_expr = SOS_expressions["rixs"][0]
        omega = (w, 0.05)
        gamma_val = 0.124 / Hartree
        final_state = 2
        mock_state = cache.data_fulldiag[case]
        state = adcc.run_adc(refstate, method=method, n_singlets=5)

        rixs_sos = evaluate_property_sos_fast(
            mock_state, rixs_expr, [n], omega, gamma_val, final_state=(f, final_state)
        )
        rixs_isr = evaluate_property_isr(
            state, rixs_expr, [n], omega, gamma_val, final_state=(f, final_state)
        )
        assert_allclose_signfix(rixs_isr, rixs_sos, atol=1e-7)

        # give two different values for the same frequency
        # self.assertRaises(
        #         ValueError, evaluate_property_sos_fast,
        #         mock_state, rixs_expr, [n], [(w, 0.05), (w, 0.03)], gamma_val,
        #         final_state=(f, final_state)
        # )
        # self.assertRaises(
        #         ValueError, evaluate_property_isr,
        #         state, rixs_expr, [n], [(w, 0.05), (w, 0.03)], gamma_val,
        #         final_state=(f, final_state)
        # )

    def test_tpa_resonant(self, case):
        molecule, basis, method = case.split("_")
        scfres = run_scf(molecule, basis)
        refstate = adcc.ReferenceState(scfres)
        tpa_expr = SOS_expressions["tpa_resonant"][0]
        final_state = 2
        mock_state = cache.data_fulldiag[case]
        state = adcc.run_adc(refstate, method=method, n_singlets=5)

        tpa_sos = evaluate_property_sos_fast(
            mock_state, tpa_expr, [n], final_state=(f, final_state)
        )
        tpa_isr = evaluate_property_isr(state, tpa_expr, [n], final_state=(f, final_state))

        assert_allclose_signfix(tpa_isr, tpa_sos, atol=1e-7)

        # specify frequency that is not included in the SOS expression
        # self.assertRaises(
        #         ValueError, evaluate_property_sos_fast,
        #         mock_state, tpa_expr, [n], (w, 0.05), final_state=(f, final_state)
        # )
        # self.assertRaises(
        #         ValueError, evaluate_property_isr,
        #         state, tpa_expr, [n], (w, 0.05), final_state=(f, final_state)
        # )

<<<<<<< HEAD
    def template_alpha_vel_a (self, case):
        molecule, basis, method = case.split("_")
        scfres = run_scf(molecule, basis)
        refstate = adcc.ReferenceState(scfres)
        vel_a_expr = SOS_expressions["alpha_vel_a"][0]
        mock_state = cache.data_fulldiag[case]
        state = adcc.run_adc(refstate, method=method, n_singlets=5)
        value_list = [(w, 0.0), (w, 0.05), (w, 0.03)]

        for freq in value_list:
            vel_a_sos = evaluate_property_sos_fast(mock_state, vel_a_expr, [n], freq)
            vel_a_isr = evaluate_property_isr(state, vel_a_expr, [n], freq)

        assert_allclose_signfix(vel_a_isr, vel_a_sos, atol=1e-7)

        # # mistakenly specify final state
        # self.assertRaises(
        #         ValueError, evaluate_property_sos,
        #         mock_state, vel_a_expr, [n], (w, 0.0), 0.0, final_state=(f, 2)
        # )
        # self.assertRaises(
        #         ValueError, evaluate_property_isr,
        #         state, vel_a_expr, [n], (w, 0.0), 0.0, final_state=(f, 2)
        # )

    def template_alpha_vel_b (self, case):
        molecule, basis, method = case.split("_")
        scfres = run_scf(molecule, basis)
        refstate = adcc.ReferenceState(scfres)
        vel_b_expr = SOS_expressions["alpha_vel_b"][0]
        mock_state = cache.data_fulldiag[case]
        state = adcc.run_adc(refstate, method=method, n_singlets=5)
        value_list = [(w, 0.0), (w, 0.05), (w, 0.03)]

        for freq in value_list:
            vel_b_sos = evaluate_property_sos_fast(mock_state, vel_b_expr, [n], freq)
            vel_b_isr = evaluate_property_isr(state, vel_b_expr, [n], freq)

        assert_allclose_signfix(vel_b_isr, vel_b_sos, atol=1e-7)

        # # mistakenly specify final state
        # self.assertRaises(
        #         ValueError, evaluate_property_sos,
        #         mock_state, vel_b_expr, [n], (w, 0.0), 0.0, final_state=(f, 2)
        # )
        # self.assertRaises(
        #         ValueError, evaluate_property_isr,
        #         state, vel_b_expr, [n], (w, 0.0), 0.0, final_state=(f, 2)
        # )

    def template_alpha_vel_ab (self, case):
        molecule, basis, method = case.split("_")
        scfres = run_scf(molecule, basis)
        refstate = adcc.ReferenceState(scfres)
        vel_ab_expr = SOS_expressions["alpha_vel_ab"][0]
        mock_state = cache.data_fulldiag[case]
        state = adcc.run_adc(refstate, method=method, n_singlets=5)
        value_list = [(w, 0.0), (w, 0.05), (w, 0.03)]

        for freq in value_list:
            vel_ab_sos = evaluate_property_sos_fast(mock_state, vel_ab_expr, [n], freq)
            vel_ab_isr = evaluate_property_isr(state, vel_ab_expr, [n], freq)

        assert_allclose_signfix(vel_ab_isr, vel_ab_sos, atol=1e-7)

        # # mistakenly specify final state
        # self.assertRaises(
        #         ValueError, evaluate_property_sos,
        #         mock_state, vel_ab_expr, [n], (w, 0.0), 0.0, final_state=(f, 2)
        # )
        # self.assertRaises(
        #         ValueError, evaluate_property_isr,
        #         state, vel_ab_expr, [n], (w, 0.0), 0.0, final_state=(f, 2)
        # )

    def template_first_hyperpolarizability(self, case):
=======
    def test_first_hyperpolarizability(self, case):
>>>>>>> 476cb665
        molecule, basis, method = case.split("_")
        scfres = run_scf(molecule, basis)
        refstate = adcc.ReferenceState(scfres)
        beta_expr, perm_pairs = SOS_expressions["beta"]
        omega_list = [
            [(w_o, w_1 + w_2), (w_1, 0.0), (w_2, 0.0)],
            [(w_o, w_1 + w_2), (w_1, 0.05), (w_2, 0.05)],
            [(w_o, w_1 + w_2), (w_1, -0.05), (w_2, 0.05)],
            [(w_o, w_1 + w_2), (w_1, 0.04), (w_2, 0.06)],
        ]
        mock_state = cache.data_fulldiag[case]
        state = adcc.run_adc(refstate, method=method, n_singlets=5)

        for omegas in omega_list:
            beta_sos = evaluate_property_sos_fast(
                mock_state, beta_expr, [n, k], omegas, perm_pairs=perm_pairs
            )
            beta_isr = evaluate_property_isr(
                state, beta_expr, [n, k], omegas, perm_pairs=perm_pairs
            )
            np.testing.assert_allclose(beta_isr, beta_sos, atol=1e-7)

        # give wrong indices of summation
        with pytest.raises(ValueError):
            evaluate_property_sos_fast(
                mock_state, beta_expr, [n, p], omega_list[0], perm_pairs=perm_pairs
            )
        with pytest.raises(ValueError):
            evaluate_property_isr(state, beta_expr, [n, p], omega_list[0], perm_pairs=perm_pairs)

    def test_complex_first_hyperpolarizability(self, case):
        molecule, basis, method = case.split("_")
        scfres = run_scf(molecule, basis)
        refstate = adcc.ReferenceState(scfres)
        beta_expr, perm_pairs = SOS_expressions["beta_complex"]
        omega_list = [
            [(w_o, w_1 + w_2 + 1j * gamma), (w_1, 0.05), (w_2, 0.05)],
            [(w_o, w_1 + w_2 + 1j * gamma), (w_1, -0.05), (w_2, 0.05)],
            [(w_o, w_1 + w_2 + 1j * gamma), (w_1, 0.04), (w_2, 0.06)],
        ]
        gamma_val = 0.124 / Hartree
        mock_state = cache.data_fulldiag[case]
        state = adcc.run_adc(refstate, method=method, n_singlets=5)

        for omegas in omega_list:
            beta_sos = evaluate_property_sos_fast(
                mock_state, beta_expr, [n, k], omegas, gamma_val, perm_pairs=perm_pairs
            )
            beta_isr = evaluate_property_isr(
                state, beta_expr, [n, k], omegas, gamma_val, perm_pairs=perm_pairs
            )
            np.testing.assert_allclose(beta_isr, beta_sos, atol=1e-7)

    @pytest.mark.slow
    def test_second_hyperpolarizability(self, case):
        molecule, basis, method = case.split("_")
        scfres = run_scf(molecule, basis)
        refstate = adcc.ReferenceState(scfres)
        gamma_expr, perm_pairs = SOS_expressions["gamma"]
        gamma_expr_extra, perm_pairs_extra = SOS_expressions["gamma_extra_terms_1"]
        omega_list = [
            [(w_o, w_1 + w_2 + w_3), (w_1, 0.0), (w_2, 0.0), (w_3, 0.0)],
            [(w_o, w_1 + w_2 + w_3), (w_1, 0.0), (w_2, 0.0), (w_3, 0.05)],
            [(w_o, w_1 + w_2 + w_3), (w_1, 0.04), (w_2, 0.05), (w_3, 0.06)],
        ]
        mock_state = cache.data_fulldiag[case]
        state = adcc.run_adc(refstate, method=method, n_singlets=5)
        for omegas in omega_list:
            gamma_sos = evaluate_property_sos_fast(
                mock_state, gamma_expr, [n, m, p], omegas, perm_pairs=perm_pairs, extra_terms=False
            )
            gamma_isr = evaluate_property_isr(
                state, gamma_expr, [n, m, p], omegas, perm_pairs=perm_pairs, extra_terms=False
            )
            gamma_sos_extra = evaluate_property_sos_fast(
                mock_state,
                gamma_expr_extra,
                [n, m],
                omegas,
                perm_pairs=perm_pairs_extra,
                extra_terms=False,
            )
            gamma_isr_extra = evaluate_property_isr(
                state,
                gamma_expr_extra,
                [n, m],
                omegas,
                perm_pairs=perm_pairs_extra,
                extra_terms=False,
            )
            gamma_isr_tot = gamma_isr - gamma_isr_extra
            gamma_sos_tot = gamma_sos - gamma_sos_extra
            np.testing.assert_allclose(gamma_isr_tot, gamma_sos_tot, atol=1e-7)

    @pytest.mark.slow
    def test_extra_terms_second_hyperpolarizability(self, case):
        molecule, basis, method = case.split("_")
        scfres = run_scf(molecule, basis)
        refstate = adcc.ReferenceState(scfres)
        gamma_expr, perm_pairs = SOS_expressions["gamma_extra_terms_2"]
        omega_list = [
            [(w_o, w_1 + w_2 + w_3), (w_1, 0.0), (w_2, 0.0), (w_3, 0.0)],
            [(w_o, w_1 + w_2 + w_3), (w_1, 0.0), (w_2, 0.0), (w_3, 0.05)],
            [(w_o, w_1 + w_2 + w_3), (w_1, 0.04), (w_2, 0.05), (w_3, 0.06)],
        ]
        mock_state = cache.data_fulldiag[case]
        state = adcc.run_adc(refstate, method=method, n_singlets=5)

        for omegas in omega_list:
            if omegas[1][1] == 0.0 and omegas[2][1] == 0.0:
                with pytest.raises(ZeroDivisionError):
                    evaluate_property_sos_fast(
                        mock_state,
                        gamma_expr,
                        [n, m],
                        omegas,
                        perm_pairs=perm_pairs,
                        extra_terms=False,
                    )
                with pytest.raises(ZeroDivisionError):
                    evaluate_property_isr(
                        state, gamma_expr, [n, m], omegas, perm_pairs=perm_pairs, extra_terms=False
                    )
            else:
                gamma_sos = evaluate_property_sos_fast(
                    mock_state, gamma_expr, [n, m], omegas, perm_pairs=perm_pairs, extra_terms=False
                )
                gamma_isr = evaluate_property_isr(
                    state, gamma_expr, [n, m], omegas, perm_pairs=perm_pairs, extra_terms=False
                )
                np.testing.assert_allclose(gamma_isr, gamma_sos, atol=1e-7)<|MERGE_RESOLUTION|>--- conflicted
+++ resolved
@@ -12,20 +12,10 @@
 from respondo.tpa import tpa_resonant
 from scipy.constants import physical_constants
 
-<<<<<<< HEAD
-from responsefun.testdata.static_data import xyz
-from responsefun.testdata import cache
-from responsefun.symbols_and_labels import (
-    O, f, gamma, n, m, p, k,
-    op_a, op_b, op_c, op_d,
-    nabla_a, nabla_b, 
-    w_f, w_n, w_m, w_p, w_k, w, w_o, w_1, w_2, w_3,
-=======
 from responsefun.evaluate_property import (
     evaluate_property_isr,
     evaluate_property_sos,
     evaluate_property_sos_fast,
->>>>>>> 476cb665
 )
 from responsefun.SumOverStates import TransitionMoment
 from responsefun.symbols_and_labels import (
@@ -68,63 +58,6 @@
 
 case_list = [(c,) for c in cache.cases]
 SOS_expressions = {
-<<<<<<< HEAD
-    "alpha": ((
-        TransitionMoment(O, op_a, n) * TransitionMoment(n, op_b, O) / (w_n - w)
-        + TransitionMoment(O, op_b, n) * TransitionMoment(n, op_a, O) / (w_n + w)
-    ), None),
-    "alpha_complex": ((
-        TransitionMoment(O, op_a, n) * TransitionMoment(n, op_b, O) / (w_n - w - 1j*gamma)
-        + TransitionMoment(O, op_b, n) * TransitionMoment(n, op_a, O) / (w_n + w + 1j*gamma)
-    ), None),
-    "rixs_short": ((
-        TransitionMoment(f, op_a, n) * TransitionMoment(n, op_b, O) / (w_n - w - 1j*gamma)
-    ), None),
-    "rixs": ((
-        TransitionMoment(f, op_a, n) * TransitionMoment(n, op_b, O) / (w_n - w - 1j*gamma)
-        + TransitionMoment(f, op_b, n) * TransitionMoment(n, op_a, O) / (w_n + w - w_f + 1j*gamma)
-    ), None),
-    "tpa_resonant": ((
-        TransitionMoment(O, op_a, n) * TransitionMoment(n, op_b, f) / (w_n - (w_f/2))
-        + TransitionMoment(O, op_b, n) * TransitionMoment(n, op_a, f) / (w_n - (w_f/2))
-    ), None),
-    #velocity gauge
-    "alpha_vel_a": ((
-        TransitionMoment(O, nabla_a, n) * TransitionMoment(n, op_b, O) / (w_n - w)
-        + TransitionMoment(O, op_b, n) * TransitionMoment(n, nabla_a, O) / (w_n + w)
-    ), None),
-    "alpha_vel_b": ((
-        TransitionMoment(O, op_a, n) * TransitionMoment(n, nabla_b, O) / (w_n - w)
-        + TransitionMoment(O, nabla_b, n) * TransitionMoment(n, op_a, O) / (w_n + w)
-    ), None),
-    "alpha_vel_ab": ((
-        TransitionMoment(O, nabla_a, n) * TransitionMoment(n, nabla_b, O) / (w_n - w)
-        + TransitionMoment(O, nabla_b, n) * TransitionMoment(n, nabla_a, O) / (w_n + w)
-    ), None),
-    "beta": ((
-        TransitionMoment(O, op_a, n) * TransitionMoment(n, op_b, k)
-        * TransitionMoment(k, op_c, O) / ((w_n - w_o) * (w_k - w_2))
-    ), [(op_a, -w_o), (op_b, w_1), (op_c, w_2)]),
-    "beta_complex": ((
-        TransitionMoment(O, op_a, n) * TransitionMoment(n, op_b, k) * TransitionMoment(k, op_c, O)
-        / ((w_n - w_o - 1j*gamma) * (w_k - w_2 - 1j*gamma))
-    ), [(op_a, -w_o-1j*gamma), (op_b, w_1+1j*gamma), (op_c, w_2+1j*gamma)]),
-    "gamma": ((
-        TransitionMoment(O, op_a, n) * TransitionMoment(n, op_b, m)
-        * TransitionMoment(m, op_c, p) * TransitionMoment(p, op_d, O)
-        / ((w_n - w_o) * (w_m - w_2 - w_3) * (w_p - w_3))
-    ), [(op_a, -w_o), (op_b, w_1), (op_c, w_2), (op_d, w_3)]),
-    "gamma_extra_terms_1": ((
-        TransitionMoment(O, op_a, n) * TransitionMoment(n, op_b, O)
-        * TransitionMoment(O, op_c, m) * TransitionMoment(m, op_d, O)
-        / ((w_n - w_o) * (w_m - w_3) * (w_m + w_2))
-    ), [(op_a, -w_o), (op_b, w_1), (op_c, w_2), (op_d, w_3)]),
-    "gamma_extra_terms_2": ((
-        TransitionMoment(O, op_a, n) * TransitionMoment(n, op_b, O)
-        * TransitionMoment(O, op_c, m) * TransitionMoment(m, op_d, O)
-        / ((w_n - w_o) * (-w_2 - w_3) * (w_m - w_3))
-    ), [(op_a, -w_o), (op_b, w_1), (op_c, w_2), (op_d, w_3)])
-=======
     "alpha": (
         (
             TransitionMoment(O, op_a, n) * TransitionMoment(n, op_b, O) / (w_n - w)
@@ -158,6 +91,27 @@
             + TransitionMoment(O, op_b, n) * TransitionMoment(n, op_a, f) / (w_n - (w_f / 2))
         ),
         None,
+    ),
+    "alpha_vel_a": (
+        (
+        TransitionMoment(O, nabla_a, n) * TransitionMoment(n, op_b, O) / (w_n - w)
+        + TransitionMoment(O, op_b, n) * TransitionMoment(n, nabla_a, O) / (w_n + w)
+        ),
+        None
+    ),
+    "alpha_vel_b": (
+        (
+        TransitionMoment(O, op_a, n) * TransitionMoment(n, nabla_b, O) / (w_n - w)
+        + TransitionMoment(O, nabla_b, n) * TransitionMoment(n, op_a, O) / (w_n + w)
+        ), 
+        None
+    ),
+    "alpha_vel_ab": (
+        (
+        TransitionMoment(O, nabla_a, n) * TransitionMoment(n, nabla_b, O) / (w_n - w)
+        + TransitionMoment(O, nabla_b, n) * TransitionMoment(n, nabla_a, O) / (w_n + w)
+        ), 
+        None
     ),
     "beta": (
         (
@@ -207,7 +161,6 @@
         ),
         [(op_a, -w_o), (op_b, w_1), (op_c, w_2), (op_d, w_3)],
     ),
->>>>>>> 476cb665
 }
 
 
@@ -403,18 +356,7 @@
 
         assert_allclose_signfix(tpa_isr, tpa_sos, atol=1e-7)
 
-<<<<<<< HEAD
-        # specify frequency that is not included in the SOS expression
-        self.assertRaises(
-                ValueError, evaluate_property_sos,
-                mock_state, tpa_expr, [n], (w, 0.05), final_state=(f, final_state)
-        )
-        self.assertRaises(
-                ValueError, evaluate_property_isr,
-                state, tpa_expr, [n], (w, 0.05), final_state=(f, final_state)
-        )
-
-    def template_alpha_vel_a (self, case):
+    def test_alpha_vel_a (self, case):
         molecule, basis, method = case.split("_")
         scfres = run_scf(molecule, basis)
         refstate = adcc.ReferenceState(scfres)
@@ -429,17 +371,7 @@
 
         assert_allclose_signfix(vel_a_isr, vel_a_sos, atol=1e-7)
 
-        # # mistakenly specify final state
-        # self.assertRaises(
-        #         ValueError, evaluate_property_sos,
-        #         mock_state, vel_a_expr, [n], (w, 0.0), 0.0, final_state=(f, 2)
-        # )
-        # self.assertRaises(
-        #         ValueError, evaluate_property_isr,
-        #         state, vel_a_expr, [n], (w, 0.0), 0.0, final_state=(f, 2)
-        # )
-
-    def template_alpha_vel_b (self, case):
+    def test_alpha_vel_b (self, case):
         molecule, basis, method = case.split("_")
         scfres = run_scf(molecule, basis)
         refstate = adcc.ReferenceState(scfres)
@@ -454,17 +386,7 @@
 
         assert_allclose_signfix(vel_b_isr, vel_b_sos, atol=1e-7)
 
-        # # mistakenly specify final state
-        # self.assertRaises(
-        #         ValueError, evaluate_property_sos,
-        #         mock_state, vel_b_expr, [n], (w, 0.0), 0.0, final_state=(f, 2)
-        # )
-        # self.assertRaises(
-        #         ValueError, evaluate_property_isr,
-        #         state, vel_b_expr, [n], (w, 0.0), 0.0, final_state=(f, 2)
-        # )
-
-    def template_alpha_vel_ab (self, case):
+    def test_alpha_vel_ab (self, case):
         molecule, basis, method = case.split("_")
         scfres = run_scf(molecule, basis)
         refstate = adcc.ReferenceState(scfres)
@@ -479,42 +401,6 @@
 
         assert_allclose_signfix(vel_ab_isr, vel_ab_sos, atol=1e-7)
 
-        # # mistakenly specify final state
-        # self.assertRaises(
-        #         ValueError, evaluate_property_sos,
-        #         mock_state, vel_ab_expr, [n], (w, 0.0), 0.0, final_state=(f, 2)
-        # )
-        # self.assertRaises(
-        #         ValueError, evaluate_property_isr,
-        #         state, vel_ab_expr, [n], (w, 0.0), 0.0, final_state=(f, 2)
-        # )
-
-#    def template_first_hyperpolarizability(self, case):
-#        molecule, basis, method = case.split("_")
-#        scfres = run_scf(molecule, basis)
-#        refstate = adcc.ReferenceState(scfres)
-#        beta_expr = SOS_expressions["beta"][0]
-#        perm_pairs = SOS_expressions["beta"][1]
-#        omega_list = [
-#                [(w_o, w_1+w_2), (w_1, 0.0), (w_2, 0.0)],
-#                [(w_o, w_1+w_2), (w_1, 0.05), (w_2, 0.05)],
-#                [(w_o, w_1+w_2), (w_1, -0.05), (w_2, 0.05)],
-#                [(w_o, w_1+w_2), (w_1, 0.04), (w_2, 0.06)]
-#        ]
-#        mock_state = cache.data_fulldiag[case]
-#        state = adcc.run_adc(refstate, method=method, n_singlets=5)
-#
-#        for omegas in omega_list:
-#            beta_sos = evaluate_property_sos(mock_state, beta_expr, [n, k], omegas, perm_pairs=perm_pairs)
-#            beta_isr = evaluate_property_isr(state, beta_expr, [n, k], omegas, perm_pairs=perm_pairs)
-#            np.testing.assert_allclose(beta_isr, beta_sos, atol=1e-7)#,
-#                                       err_msg="w = {}, gamma = {}".format(tup[0][1], tup[1]))
-
-
-@expand_test_templates(case_list)
-class TestIsrAgainstSosFast(unittest.TestCase):
-    def template_polarizability(self, case):
-=======
     # def test_first_hyperpolarizability(self, case):
     #     molecule, basis, method = case.split("_")
     #     scfres = run_scf(molecule, basis)
@@ -548,7 +434,6 @@
 @pytest.mark.parametrize("case", [case for case in cache.cases if case in cache.data_fulldiag])
 class TestIsrAgainstSosFast:
     def test_polarizability(self, case):
->>>>>>> 476cb665
         molecule, basis, method = case.split("_")
         scfres = run_scf(molecule, basis)
         refstate = adcc.ReferenceState(scfres)
@@ -662,8 +547,7 @@
         #         state, tpa_expr, [n], (w, 0.05), final_state=(f, final_state)
         # )
 
-<<<<<<< HEAD
-    def template_alpha_vel_a (self, case):
+    def test_alpha_vel_a (self, case):
         molecule, basis, method = case.split("_")
         scfres = run_scf(molecule, basis)
         refstate = adcc.ReferenceState(scfres)
@@ -678,17 +562,7 @@
 
         assert_allclose_signfix(vel_a_isr, vel_a_sos, atol=1e-7)
 
-        # # mistakenly specify final state
-        # self.assertRaises(
-        #         ValueError, evaluate_property_sos,
-        #         mock_state, vel_a_expr, [n], (w, 0.0), 0.0, final_state=(f, 2)
-        # )
-        # self.assertRaises(
-        #         ValueError, evaluate_property_isr,
-        #         state, vel_a_expr, [n], (w, 0.0), 0.0, final_state=(f, 2)
-        # )
-
-    def template_alpha_vel_b (self, case):
+    def test_alpha_vel_b (self, case):
         molecule, basis, method = case.split("_")
         scfres = run_scf(molecule, basis)
         refstate = adcc.ReferenceState(scfres)
@@ -703,17 +577,7 @@
 
         assert_allclose_signfix(vel_b_isr, vel_b_sos, atol=1e-7)
 
-        # # mistakenly specify final state
-        # self.assertRaises(
-        #         ValueError, evaluate_property_sos,
-        #         mock_state, vel_b_expr, [n], (w, 0.0), 0.0, final_state=(f, 2)
-        # )
-        # self.assertRaises(
-        #         ValueError, evaluate_property_isr,
-        #         state, vel_b_expr, [n], (w, 0.0), 0.0, final_state=(f, 2)
-        # )
-
-    def template_alpha_vel_ab (self, case):
+    def test_alpha_vel_ab (self, case):
         molecule, basis, method = case.split("_")
         scfres = run_scf(molecule, basis)
         refstate = adcc.ReferenceState(scfres)
@@ -728,20 +592,7 @@
 
         assert_allclose_signfix(vel_ab_isr, vel_ab_sos, atol=1e-7)
 
-        # # mistakenly specify final state
-        # self.assertRaises(
-        #         ValueError, evaluate_property_sos,
-        #         mock_state, vel_ab_expr, [n], (w, 0.0), 0.0, final_state=(f, 2)
-        # )
-        # self.assertRaises(
-        #         ValueError, evaluate_property_isr,
-        #         state, vel_ab_expr, [n], (w, 0.0), 0.0, final_state=(f, 2)
-        # )
-
-    def template_first_hyperpolarizability(self, case):
-=======
     def test_first_hyperpolarizability(self, case):
->>>>>>> 476cb665
         molecule, basis, method = case.split("_")
         scfres = run_scf(molecule, basis)
         refstate = adcc.ReferenceState(scfres)
