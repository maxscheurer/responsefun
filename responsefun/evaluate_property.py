--- conflicted
+++ resolved
@@ -209,15 +209,8 @@
         Resulting tensor.
     """
     matrix = construct_adcmatrix(state.matrix)
-<<<<<<< HEAD
-    #property_method = select_property_method(matrix)
-    property_method = state.property_method
-    mp = state.ground_state
-    #mp = matrix.ground_state
-=======
     property_method = state.property_method
     mp = matrix.ground_state
->>>>>>> 4f09778a
 
     if omegas is None:
         omegas = []
@@ -933,17 +926,10 @@
                         einsum_list.append((str(a.from_state)+str(a.to_state), a.comp, s2s_tdms))
                     elif a.from_state in sos.summation_indices and a.to_state == final_state[0]:  # e.g., <f|op|n>
                         s2s_tdms_f = adcc_prop_dict[a.op_type].s2s_tm(final_state=final_state[1])
-<<<<<<< HEAD
-                        einsum_list.append((a.from_state, a.comp, s2s_tdms_f))
-                    elif a.to_state in sos.summation_indices_str and a.from_state == str(final_state[0]): # e.g., <n|\mu|f>
-                        s2s_tdms_f =  adcc_prop_dict[a.op_type].s2s_tm(initial_state=final_state[1])
-                        einsum_list.append((a.to_state, a.comp, s2s_tdms_f))
-=======
                         einsum_list.append((str(a.from_state), a.comp, s2s_tdms_f))
                     elif a.to_state in sos.summation_indices and a.from_state == final_state[0]:  # e.g., <n|op|f>
                         s2s_tdms_f = adcc_prop_dict[a.op_type].s2s_tm(initial_state=final_state[1])
                         einsum_list.append((str(a.to_state), a.comp, s2s_tdms_f))
->>>>>>> 4f09778a
                     else:
                         raise ValueError()
 
@@ -1073,40 +1059,6 @@
     alpha_term = SOS_expressions['alpha_complex'][0]
     omega_alpha = [(w, 0.5)]
     gamma_val = 0.01
-<<<<<<< HEAD
-    #alpha_tens = evaluate_property_isr(state, alpha_term, [n], omega_alpha, gamma_val=gamma_val)
-    #print(alpha_tens)
-    #alpha_tens_ref = complex_polarizability(refstate, "adc2", 0.5, gamma_val)
-    #print(alpha_tens_ref)
-
-    beta_term = TransitionMoment(O, op_a, n) * TransitionMoment(n, opm_b, k) * TransitionMoment(k, op_c, O) / ((w_n - w_o) * (w_k - w_2))
-    #beta_mag_isr = evaluate_property_isr(
-    #        state, beta_term, [n,k], [(w_o, w_1+w_2), (w_1, 0.5), (w_2, 0.5)], extra_terms=False
-    #)
-    #beta_mag_sos = evaluate_property_sos_fast(
-    #        state, beta_term, [n,k], [(w_o, w_1+w_2), (w_1, 0.5), (w_2, 0.5)], extra_terms=False
-    #)
-    #print(beta_mag_isr)
-    #print(beta_mag_sos)
-    #np.testing.assert_allclose(beta_mag_isr, beta_mag_sos, atol=1e-8)
-    
-    #gamma_term = (
-    #        TransitionMoment(O, op_a, n) * TransitionMoment(n, op_b, m) * TransitionMoment(m, op_c, p) * TransitionMoment(p, op_d, O)
-    #        / ((w_n - w_o) * (w_m - w_2 - w_3) * (w_p - w_3))
-    #)
-    #gamma_omegas = [(w_1, 0.5), (w_2, 0.55), (w_3, 0.6), (w_o, w_1+w_2+w_3)]
-    #gamma_tens1 = (
-    #        evaluate_property_isr(state, gamma_term, [m, n, p], gamma_omegas, extra_terms=False)
-    #)
-    #print(gamma_tens1)
-    #gamma_tens1_sos = (
-    #        evaluate_property_sos_fast(mock_state, gamma_term, [m, n, p], gamma_omegas, extra_terms=False)
-    #)
-    #print(gamma_tens1_sos)
-    #np.testing.assert_allclose(gamma_tens1, gamma_tens1_sos, atol=1e-6)
-
-    
-=======
     alpha_tens = evaluate_property_isr(state, alpha_term, [n], omega_alpha, gamma_val=gamma_val)
     # print(alpha_tens)
     # alpha_tens_ref = complex_polarizability(refstate, "adc2", 0.5, gamma_val)
@@ -1144,7 +1096,6 @@
     # print(gamma_tens1_sos)
     # np.testing.assert_allclose(gamma_tens1, gamma_tens1_sos, atol=1e-6)
 
->>>>>>> 4f09778a
     threepa_term = (
             TransitionMoment(O, op_a, m) * TransitionMoment(m, op_b, n) * TransitionMoment(n, op_c, f)
             / ((w_n - w_1 - w_2) * (w_m - w_1))
@@ -1225,29 +1176,6 @@
             * TransitionMoment(O, op_c, k) * TransitionMoment(k, opm_b, f) * TransitionMoment(f, op_a, O)
             / (w_k - w_f)
     )
-<<<<<<< HEAD
-    mcd_tens2 = evaluate_property_isr(
-            state, mcd_term2, [k], final_state=(f, 0), extra_terms=False
-    )
-    print(mcd_tens2)
-    mcd_tens2_sos = evaluate_property_sos_fast(
-            mock_state, mcd_term2, [k], final_state=(f, 0), extra_terms=False, excluded_cases=[(k, f)]
-    )
-    print(mcd_tens2_sos)
-    #mcd_tens2_sos2 = evaluate_property_sos(
-    #        mock_state, mcd_term2, [k], final_state=(f, 0), extra_terms=False, excluded_cases=[(k, f)]
-    #)
-    #print(mcd_tens2_sos2)
-    #np.testing.assert_allclose(mcd_tens2_sos, mcd_tens2_sos2, atol=1e-7)
-    #mcd_tens = mcd_tens1_sos+mcd_tens2_sos
-    #mcd_tens2 = mcd_tens1_sos2+mcd_tens2_sos2
-    #print(mcd_tens)
-    #np.testing.assert_allclose(mcd_tens, mcd_tens2)
-    
-    #excited_state = Excitation(state, 0, "adc2")
-    #mcd_ref = mcd_bterm(excited_state)
-    #print(mcd_ref)
-=======
     # mcd_tens2 = evaluate_property_isr(
     #         state, mcd_term2, [k], final_state=(f, 0), extra_terms=False, excluded_states=[O, f]
     # )
@@ -1269,7 +1197,6 @@
     # excited_state = Excitation(state, 0, "adc2")
     # mcd_ref = mcd_bterm(excited_state)
     # print(mcd_ref)
->>>>>>> 4f09778a
 
     gamma_extra_term = (
             TransitionMoment(O, op_a, n) * TransitionMoment(n, op_b, O)
