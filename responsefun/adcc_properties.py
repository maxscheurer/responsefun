import numpy as np
from adcc.adc_pp import modified_transition_moments
from adcc.adc_pp.state2state_transition_dm import state2state_transition_dm
from adcc.adc_pp.transition_dm import transition_dm
from adcc.OneParticleOperator import product_trace
from responsefun.testdata.cache import MockExcitedStates
from responsefun.magnetic_dipole_moments import modified_magnetic_transition_moments, gs_magnetic_dipole_moment
from tqdm import tqdm
from itertools import product

# dict of operators available in responsefun so far
# the first argument specifies the symbol that is to be used for printing
# the second argument specifies the symmetry:
#   0: no symmetry assumed
#   1: hermitian
#   2: anti-hermitian
# the third argument specifies the dimensionality
available_operators = {
<<<<<<< HEAD
        "electric": ("\mu", 1),
        "magnetic": ("m", 2),
        "diag_mag": ("xi", 1),
        "r_r": ("r_dot_r", 1),
        "r_quadr": ("r^2", 1)
=======
        "electric": ("\\mu", 1, 1),
        "magnetic": ("m", 2, 1),
        "dia_magnet": ("\\xi", 1, 2)
>>>>>>> f996e85b
}


# TODO: make modified_transition_moments function also applicable for asymmetric operators
dispatch_mtms = {
        "electric": modified_transition_moments,
        "magnetic": modified_magnetic_transition_moments,
        "diag_mag": modified_transition_moments,
        "r_r": modified_transition_moments,
        "r_quadr": modified_transition_moments
}

def ground_state_moments(state, op_type):
    assert op_type in available_operators
    if op_type == "diag_mag":
        op_int = state.reference_state.operators.diag_mag
        size = op_int.shape[0]
    elif op_type == "r_r":
        op_int = state.reference_state.operators.r_r
        size = op_int.shape[0]
    else:
        op_int = state.reference_state.operators.r_quadr
        size = op_int.size
    pm_level = state.property_method.level
    ref_state_density = state.reference_state.density
    components = list(product(range(size), repeat = op_int.ndim))
    for c in components:
        if op_int.ndim == 1:
            ref_state_moment = np.zeros((size))
            ref_state_moment[c[0]] =  -np.array(product_trace(op_int[c[0]], ref_state_density))
        else:
            ref_state_moment = np.zeros((size, size))
            ref_state_moment[c[0]][c[1]] = - np.array(product_trace(op_int[c[0]][c[1]], ref_state_density))
    if pm_level ==1:
        return  ref_state_moment
    if pm_level ==2:
        mp2_density = state.ground_state.density(2)
        for c in components:
            if op_int.ndim == 1:
                mp2_corr = np.zeros((size))
                mp2_corr[c[0]] = - np.array(product_trace(op_int[c[0]], mp2_density))
            else:
                mp2_corr = np.zeros((size, size))
                mp2_corr[c[0]][c[1]] = - np.array(product_trace(op_int[c[0]][c[1]], mp2_density))
        return ref_state_moment + mp2_corr
    else:
        raise NotImplementedError("Only dipole moments for level 1 and 2"
                                      " are implemented.")

def transition_moments(state, op_type):
    assert op_type in available_operators
    if isinstance(state, MockExcitedStates):
        if op_type == "diag_mag":
            tdms = state.transition_moments_diag_mag
        elif op_type == "r_r":
            tdms = state.transition_moments_r_r
        else:
            tdms = state.transition_moment_r_quadr
    else:
        if op_type == "diag_mag":
            op_int= state.reference_state.operators.diag_mag
            size = op_int.shape[0]
        elif op_type == "r_r":
            
            op_int = state.reference_state.operators.r_r
            size = op_int.shape[0]
        else:
            op_int = state.reference_state.operators.r_quadr
            size = op_int.size
        if op_int.ndim == 2:
            tdms = np.zeros((state.size, size, size)
                    )
        else:
            tdms = np.zeros((state.size, size)
                    )
        components = list(product(range(size), repeat = op_int.ndim))
        print(components)
        for ee in tqdm(state.excitations):
            i = ee.index
            tdm = transition_dm(
                state.property_method,
                state.ground_state,
                ee.excitation_vector,
                state.matrix.intermediates,
                )
            for c in components:
                if op_int.ndim == 2:
                    tdms[i][c[0]][c[1]] = np.array(product_trace(tdm, op_int[c[0]][c[1]]))
                else:
                    tdms[i][c[0]] = np.array(product_trace(tdm, op_int[c[0]]))
        return np.squeeze(tdms)

def state_to_state_transition_moments(state, op_type, initial_state=None, final_state=None):
    assert op_type in available_operators
    if isinstance(state, MockExcitedStates):
        if op_type == "electric":
            s2s_tdms = state.transition_dipole_moment_s2s
        elif op_type == "magnetic":
            s2s_tdms = state.transition_magnetic_moment_s2s
<<<<<<< HEAD
        elif op_type == "electric":
            s2s_tdms = state.transition_dipole_moment_s2s
        elif op_type == "diag_mag":
            s2s_tdms = state.diag_mag_s2s
        elif op_type == "r_r":
            s2s_tdms = state.r_r_s2s
        else:
            s2s_tdms = state.r_quadr_s2s
=======
        else:
            raise NotImplementedError()
>>>>>>> f996e85b
        if initial_state is None and final_state is None:
            return s2s_tdms
        elif initial_state is None:
            return s2s_tdms[:, final_state]
        elif final_state is None:
            return s2s_tdms[initial_state, :]
        else:
            return s2s_tdms[initial_state, final_state]
    else:
<<<<<<< HEAD
        if op_type == "magnetic":
            op_int = np.asarray(state.reference_state.operators.magnetic_dipole)
            size = op_int.size
        elif op_type == "electric":
            op_int = np.asarray(state.reference_state.operators.electric_dipole)
            size = op_int.size
        elif op_type == "diag_mag":
            op_int= state.reference_state.operators.diag_mag
            size = op_int.shape[0]
        elif op_type == "r_r":
            op_int = state.reference_state.operators.r_r
            size = op_int.shape[0]
        else:
            op_int = state.reference_state.operators.r_quadr
            size = op_int.size
=======
        if op_type == "electric":
            dips = state.reference_state.operators.electric_dipole
        elif op_type == "magnetic":
            dips = state.reference_state.operators.magnetic_dipole
        else:
            raise NotImplementedError()
>>>>>>> f996e85b
        if initial_state is None and final_state is None:
            if op_int.ndim ==2:
                s2s_tdms = np.zeros((state.size, state.size, size, size))
            else:
                s2s_tdms = np.zeros((state.size, state.size, size))
            excitations1 = state.excitations
            excitations2 = state.excitations
        elif initial_state is None:
            if op_int.ndim ==2:
                s2s_tdms = np.zeros((state.size, 1, size, size))
            else:
                s2s_tdms = np.zeros((state.size, 1, size))
            excitations1 = state.excitations
            excitations2 = [state.excitations[final_state]]
        elif final_state is None:
            if op_int.ndim ==2:
                s2s_tdms = np.zeros((1, state.size, size, size))
            else:
                s2s_tdms = np.zeros((1, state.size, size))
            excitations1 = [state.excitations[initial_state]]
            excitations2 = state.excitations
        else:
            if op_int.ndim ==2:
                s2s_tdms = np.zeros((1, 1, size, size))
            else:
                s2s_tdms = np.zeros((1, 1, size))
            excitations1 = [state.excitations[initial_state]]
            excitations2 = [state.excitations[final_state]]
        components = list(product(range(size), repeat = op_int.ndim))
        for i, ee1 in enumerate(tqdm(excitations1)):
            for j, ee2 in enumerate(excitations2):
                tdm = state2state_transition_dm(
                    state.property_method,
                    state.ground_state,
                    ee1.excitation_vector,
                    ee2.excitation_vector,
                    state.matrix.intermediates,
                )
                for c in components:
                    if op_int.ndim ==2:
                        s2s_tdms[i][j][c[0]][c[1]] = np.array(product_trace(tdm, op_int[c[0]][c[1]]))
                    else:
                        s2s_tdms[i][j][c[0]] = np.array(product_trace(tdm, op_int[c[0]]))
        return np.squeeze(s2s_tdms)

class AdccProperties:
    """
    Class encompassing all properties that can be obtained from adcc for a given operator.
    When instantiated, the object is "empty" because the corresponding properties are not computed
    until they are needed for the first time.
    """
    def __init__(self, state, op_type):
        """
        Parameters
        ----------
        state: <class 'adcc.ExcitedStates.ExcitedStates'>
            ExcitedStates object returned by an ADC calculation.

        op_type: string
            String specifying the corresponding operator.
            It must be contained in the available_operators dict.
        """
        if op_type not in available_operators:
            raise NotImplementedError(
                    f"Only the following operators are available so far: {available_operators}."
            )
        self._state = state
        self._op_type = op_type
        self._op_dim = available_operators[op_type][2]
        
        self._dips = None
        self._mtms = None
        self._gs_dip_moment = None
        self._transition_dipole_moment = None
        self._state_size = len(state.excitation_energy_uncorrected)
        self._state_to_state_transition_moment = None
        # to make things faster if not all state-to-state transition moments are needed,
        # but only from or to a specific state
        self._s2s_tm_i = np.empty((self._state_size), dtype=object)
        self._s2s_tm_f = np.empty((self._state_size), dtype=object)

    @property
    def op_type(self):
        return self._op_type

    @property
    def op_dim(self):
        return self._op_dim

    @property
    def dips(self):
        if self._dips is None:
            if self._op_type == "electric":
                self._dips = self._state.reference_state.operators.electric_dipole
            elif self._op_type == "magnetic":
                self._dips = self._state.reference_state.operators.magnetic_dipole
<<<<<<< HEAD
            elif self._op_type == "electric":
                self._dips = self._state.reference_state.operators.electric_dipole
            elif self._op_type == "diag_mag":
                self._dips = self._state.reference_state.operators.diag_mag
            elif self._op_type == "r_r":
                self._dips = self._state.reference_state.operators.r_r
            else:
                self._dips = self._state.reference_state.operators.r_quadr
=======
            else:
                raise NotImplementedError()
>>>>>>> f996e85b
        return self._dips

    @property
    def mtms(self):
        if self._mtms is None:
            self._mtms = dispatch_mtms[self._op_type](
                    self._state.property_method, self._state.ground_state, self.dips
            )
        return self._mtms

    @property
    def gs_dip_moment(self):
        if self._gs_dip_moment is None:
            if isinstance(self._state, MockExcitedStates):
                pm_level = self._state.property_method.replace("adc", "")
                if self._op_type == "electric":
                    self._gs_dip_moment = self._state.ground_state.dipole_moment[pm_level]
                elif self._op_type == "magnetic":
                    self._gs_dip_moment = gs_magnetic_dipole_moment(self._state.ground_state, pm_level)
                else:
                    raise NotImplementedError()
            else:
                pm_level = self._state.property_method.level
                if self._op_type == "electric":
                    self._gs_dip_moment = self._state.ground_state.dipole_moment(pm_level)
                elif self._op_type == "magnetic":
                    self._gs_dip_moment = gs_magnetic_dipole_moment(self._state.ground_state, pm_level)
<<<<<<< HEAD
                elif self._op_type == "electric":
                    self._gs_dip_moment = self._state.ground_state.dipole_moment(pm_level)
                else:
                    self._gs_dip_moment = ground_state_moments(self._state, self._op_type)
=======
                else:
                    raise NotImplementedError()
>>>>>>> f996e85b
        return self._gs_dip_moment 

    @property
    def transition_dipole_moment(self):
        if self._transition_dipole_moment is None:
            if self._op_type == "electric":
                self._transition_dipole_moment = self._state.transition_dipole_moment
            elif self._op_type == "magnetic":
                self._transition_dipole_moment = self._state.transition_magnetic_dipole_moment
<<<<<<< HEAD
            elif self._op_type == "electric":
                self._transition_dipole_moment = self._state.transition_dipole_moment
            else:
                self._transition_dipole_moment = transition_moments(self._state, self._op_type)
=======
            else:
                raise NotImplementedError()
>>>>>>> f996e85b
        return self._transition_dipole_moment

    @property
    def state_to_state_transition_moment(self):
        if self._state_to_state_transition_moment is None:
            self._state_to_state_transition_moment = (
                    state_to_state_transition_moments(self._state, self._op_type)
            )
        return self._state_to_state_transition_moment

    def s2s_tm(self, initial_state=None, final_state=None):
        if initial_state is None and final_state is None:
            return self.state_to_state_transition_moment
        elif initial_state is None:
            if self._s2s_tm_f[final_state] is None:
                if self._state_to_state_transition_moment is None:
                    self._s2s_tm_f[final_state] = (
                            state_to_state_transition_moments(self._state, self._op_type, final_state=final_state)
                    )
                else:
                    self._s2s_tm_f[final_state] = self._state_to_state_transition_moment[:, final_state]
            return self._s2s_tm_f[final_state]
        elif final_state is None:
            if self._s2s_tm_i[initial_state] is None:
                if self._state_to_state_transition_moment is None:
                    self._s2s_tm_i[initial_state] = (
                            state_to_state_transition_moments(self._state, self._op_type, initial_state=initial_state)
                    )
                else:
                    self._s2s_tm_i[initial_state] =  self._state_to_state_transition_moment[initial_state, :]
            return self._s2s_tm_i[initial_state]
        else:
            return state_to_state_transition_moments(self._state, self._op_type, initial_state, final_state)


if __name__ == "__main__":
    from pyscf import gto, scf
    import adcc
    from responsefun.testdata import cache
    from adcc.Excitation import Excitation

    mol = gto.M(
        atom="""
        O 0 0 0
        H 0 0 1.795239827225189
        H 1.693194615993441 0 -0.599043184453037
        """,
        unit="Bohr",
        basis="sto-3g",
    )

    scfres = scf.RHF(mol)
    scfres.kernel()

    refstate = adcc.ReferenceState(scfres)
    matrix = adcc.AdcMatrix("adc2", refstate)
    state = adcc.adc2(scfres, n_singlets=5)
    mp = state.ground_state
    
    adcc_prop = AdccProperties(state, "r_quadr")
    tdms = adcc_prop.gs_dip_moment
    print(tdms)
    #s2s_tdms = adcc_prop.state_to_state_transition_moment
    #print(s2s_tdms)<|MERGE_RESOLUTION|>--- conflicted
+++ resolved
@@ -16,17 +16,11 @@
 #   2: anti-hermitian
 # the third argument specifies the dimensionality
 available_operators = {
-<<<<<<< HEAD
-        "electric": ("\mu", 1),
-        "magnetic": ("m", 2),
-        "diag_mag": ("xi", 1),
-        "r_r": ("r_dot_r", 1),
-        "r_quadr": ("r^2", 1)
-=======
+        "r_r": ("r_dot_r", 1, 1),
+        "r_quadr": ("r^2", 1, 2)
         "electric": ("\\mu", 1, 1),
         "magnetic": ("m", 2, 1),
         "dia_magnet": ("\\xi", 1, 2)
->>>>>>> f996e85b
 }
 
 
@@ -41,7 +35,7 @@
 
 def ground_state_moments(state, op_type):
     assert op_type in available_operators
-    if op_type == "diag_mag":
+    if op_type == "diag_magnet":
         op_int = state.reference_state.operators.diag_mag
         size = op_int.shape[0]
     elif op_type == "r_r":
@@ -79,14 +73,14 @@
 def transition_moments(state, op_type):
     assert op_type in available_operators
     if isinstance(state, MockExcitedStates):
-        if op_type == "diag_mag":
+        if op_type == "diag_magnet":
             tdms = state.transition_moments_diag_mag
         elif op_type == "r_r":
             tdms = state.transition_moments_r_r
         else:
             tdms = state.transition_moment_r_quadr
     else:
-        if op_type == "diag_mag":
+        if op_type == "diag_magn":
             op_int= state.reference_state.operators.diag_mag
             size = op_int.shape[0]
         elif op_type == "r_r":
@@ -126,19 +120,16 @@
             s2s_tdms = state.transition_dipole_moment_s2s
         elif op_type == "magnetic":
             s2s_tdms = state.transition_magnetic_moment_s2s
-<<<<<<< HEAD
         elif op_type == "electric":
             s2s_tdms = state.transition_dipole_moment_s2s
-        elif op_type == "diag_mag":
+        elif op_type == "diag_magnet":
             s2s_tdms = state.diag_mag_s2s
         elif op_type == "r_r":
             s2s_tdms = state.r_r_s2s
-        else:
+        elif op_type == "r_quadr":
             s2s_tdms = state.r_quadr_s2s
-=======
         else:
             raise NotImplementedError()
->>>>>>> f996e85b
         if initial_state is None and final_state is None:
             return s2s_tdms
         elif initial_state is None:
@@ -148,30 +139,23 @@
         else:
             return s2s_tdms[initial_state, final_state]
     else:
-<<<<<<< HEAD
         if op_type == "magnetic":
             op_int = np.asarray(state.reference_state.operators.magnetic_dipole)
             size = op_int.size
         elif op_type == "electric":
             op_int = np.asarray(state.reference_state.operators.electric_dipole)
             size = op_int.size
-        elif op_type == "diag_mag":
+        elif op_type == "diag_magnet":
             op_int= state.reference_state.operators.diag_mag
             size = op_int.shape[0]
         elif op_type == "r_r":
             op_int = state.reference_state.operators.r_r
             size = op_int.shape[0]
-        else:
+        elif op_type == 'r_quadr':
             op_int = state.reference_state.operators.r_quadr
             size = op_int.size
-=======
-        if op_type == "electric":
-            dips = state.reference_state.operators.electric_dipole
-        elif op_type == "magnetic":
-            dips = state.reference_state.operators.magnetic_dipole
         else:
             raise NotImplementedError()
->>>>>>> f996e85b
         if initial_state is None and final_state is None:
             if op_int.ndim ==2:
                 s2s_tdms = np.zeros((state.size, state.size, size, size))
@@ -268,19 +252,16 @@
                 self._dips = self._state.reference_state.operators.electric_dipole
             elif self._op_type == "magnetic":
                 self._dips = self._state.reference_state.operators.magnetic_dipole
-<<<<<<< HEAD
             elif self._op_type == "electric":
                 self._dips = self._state.reference_state.operators.electric_dipole
-            elif self._op_type == "diag_mag":
+            elif self._op_type == "diag_magnet":
                 self._dips = self._state.reference_state.operators.diag_mag
             elif self._op_type == "r_r":
                 self._dips = self._state.reference_state.operators.r_r
-            else:
+            elif self._op_type == 'r_quadr':
                 self._dips = self._state.reference_state.operators.r_quadr
-=======
             else:
                 raise NotImplementedError()
->>>>>>> f996e85b
         return self._dips
 
     @property
@@ -308,15 +289,10 @@
                     self._gs_dip_moment = self._state.ground_state.dipole_moment(pm_level)
                 elif self._op_type == "magnetic":
                     self._gs_dip_moment = gs_magnetic_dipole_moment(self._state.ground_state, pm_level)
-<<<<<<< HEAD
-                elif self._op_type == "electric":
-                    self._gs_dip_moment = self._state.ground_state.dipole_moment(pm_level)
-                else:
+                elif self._op_type == "diag_magnet" or self._op_type == "r_r" or self._op_type == 'r_quadr':
                     self._gs_dip_moment = ground_state_moments(self._state, self._op_type)
-=======
                 else:
                     raise NotImplementedError()
->>>>>>> f996e85b
         return self._gs_dip_moment 
 
     @property
@@ -326,15 +302,10 @@
                 self._transition_dipole_moment = self._state.transition_dipole_moment
             elif self._op_type == "magnetic":
                 self._transition_dipole_moment = self._state.transition_magnetic_dipole_moment
-<<<<<<< HEAD
-            elif self._op_type == "electric":
-                self._transition_dipole_moment = self._state.transition_dipole_moment
-            else:
+            elif self._op_type == "diag_magnet" or self._op_type == "r_r" or self._op_type == 'r_quadr':
                 self._transition_dipole_moment = transition_moments(self._state, self._op_type)
-=======
             else:
                 raise NotImplementedError()
->>>>>>> f996e85b
         return self._transition_dipole_moment
 
     @property
